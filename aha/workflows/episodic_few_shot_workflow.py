# Copyright (C) 2019 Project AGI
#
# Licensed under the Apache License, Version 2.0 (the "License");
# you may not use this file except in compliance with the License.
# You may obtain a copy of the License at
#
#     http://www.apache.org/licenses/LICENSE-2.0
#
# Unless required by applicable law or agreed to in writing, software
# distributed under the License is distributed on an "AS IS" BASIS,
# WITHOUT WARRANTIES OR CONDITIONS OF ANY KIND, either express or implied.
# See the License for the specific language governing permissions and
# limitations under the License.
# ==============================================================================

"""EpisodicFewShotWorkflow class."""

from __future__ import absolute_import
from __future__ import division
from __future__ import print_function

import logging
import random

import numpy as np
import tensorflow as tf

from pagi.components.summarize_levels import SummarizeLevels
from pagi.utils import logger_utils, tf_utils, image_utils, data_utils
from pagi.utils.np_utils import print_simple_stats
from pagi.datasets.omniglot_dataset import OmniglotDataset

from aha.components.episodic_component import EpisodicComponent

from aha.datasets.omniglot_lake_dataset import OmniglotLakeDataset
from aha.datasets.omniglot_lake_runs_dataset import OmniglotLakeRunsDataset
from aha.datasets.omniglot_unseen_oneshot_dataset import OmniglotUnseenOneShotDataset

from aha.workflows.episodic_workflow import EpisodicWorkflow
from aha.workflows.pattern_completion_workflow import PatternCompletionWorkflow, UseTrainForTest

from aha.utils.generic_utils import compute_overlap, overlap_sample_batch
from aha.utils.few_shot_utils import compute_matching, create_and_add_comparison_image, add_completion_summary, \
  add_completion_summary_paper, mod_hausdorff_distance


match_mse_key = 'match_mse'
match_acc_mse_key = 'acc_mse'
sum_ambiguous_mse_key = 'amb_mse'

match_mse_tf_key = 'match_mse_tf'
match_acc_mse_tf_key = 'acc_mse_tf'
sum_ambiguous_mse_tf_key = 'amb_mse_tf'

match_olap_key = 'matching_matrices_olp'
match_olap_tf_key = 'matching_matrices_olp_tf'
match_acc_olap_key = 'acc_olp'
match_acc_olap_tf_key = 'acc_olp_tf'
sum_ambiguous_olap_key = 'amb_olp'
sum_ambiguous_olap_tf_key = 'amb_olp_tf'


class EpisodicFewShotWorkflow(EpisodicWorkflow, PatternCompletionWorkflow):
  """
  Few Shot Learning with the Episodic Component.

  modes:
  oneshot = classic lake test
  instance = like lake test, but identifying the same instance out of distractor exemplars from same class
  test_vc = visualise histograms of overlap
  create_data_subset = filter batch to create an 'idealised' batch where intra overlap is > inter overlap
  """

  @staticmethod
  def default_opts():
    """Builds an HParam object with default workflow options."""
    return tf.contrib.training.HParams(
        num_repeats=1,
        num_replays=1,
        superclass=False,
        class_proportion=1.0,
        invert_images=False,
        resize_images_factor=1.0,
        min_val=0,  # set any 0 in the input image, to this new min_val. ---> if >0, then don't do anything
        train_classes=['5', '6', '7', '8', '9'],
        test_classes=['5', '6', '7', '8', '9'],
        batch_all_classes=False,
        batch_no_duplicates=False,
        degrade_type='vertical',  # vertical, horizontal or random: the model completes image degraded by this method
        degrade_step='hidden',    # 'test', 'input', 'hidden' or 'none'
        degrade_factor=0.5,       # fraction to be degraded, if supported by the degrade_type option
        degrade_value=0,          # when degrading pixels, set them to this value
        noise_type='vertical',  # sp_float' or 'sp_binary'
        noise_step='test',  # 'test' or 'none'
        noise_factor=0.5,  # fraction of image to be noise
        noise_value=0,  # when degrading pixels, set them to this value
        completion_gain=1.0,
        train_recurse=False,
        test_recurse=False,
        recurse_iterations=0,
        rsummary_batches=2,
        input_mode={
            "train_first": "complete",
            "train_inference": "complete",
            "test_first": "complete",
            "test_inference": "complete"
        },
        evaluate=True,
        train=True,
        visualise_vc=False,          # show final vc decoded through vc (relevant for hierarchical VC)
        visualise_if_at_vc=False,    # show the IF encodings decoded through VC
        evaluate_mode=['oneshot', 'test_vc', 'test_dg'],
        evaluate_supermode='none',   # 'none' or 'same_train_and_test'    used for debugging, isolating units
        summarize_completion='none'  # the big matplotlib fig: 'none', 'to_file' or 'to_screen'

        """
        Notes on evaluate_mode:
        A list, containing non exclusive modes that can be: 
        'oneshot', 'instance', 'test_vc', 'test_dg', 'test_if' or 'create_data_subset'
        """
    )

  def __init__(self, session, dataset_type, dataset_location, component_type, hparams_override, eval_opts, export_opts,
               opts=None, summarize=True, seed=None, summary_dir=None, checkpoint_opts=None):
    super().__init__(session, dataset_type, dataset_location, component_type, hparams_override, eval_opts, export_opts,
                     opts, summarize, seed, summary_dir, checkpoint_opts)
    self._training_features = {}
    self._testing_features = {}
    self._total_losses = {}               # dic for accumulating total (and then average) loss over all batches

    self._test_inputs = None
    self._summary_images = {}
    self._test_recurse_opts = self._opts['test_recurse']

    # dictionaries for all the overlap metrics (calculated by compute_overlap()
    self._vc_overlap = {}
    self._vc_core_overlap = {}
    self._dg_overlap = {}
    self._dg_overlap_cumulative = []

    # set these options
    self._is_overlap_per_label = False    # visualisation of overlap metrics per label or not

    self._add_comparison_images = False   # add the comparison images to the completion_summary if it is used
    self._paper = False                    # figures rendered for the paper

    self._replay_inputs = []
    self._replay_labels = []
    self._replay_step = 0

    self._replay_inh = None

    self._all_replay_inputs = []
    self._all_replay_labels = []

  def _test_consistency(self):
    super()._test_consistency()

    if self.test_if_mode():
      if not self._hparams.use_interest_filter:
        raise RuntimeError("Using `test_if` mode, but not using InterestFilter!")

  def test_vc_mode(self):
    return 'test_vc' in self._opts['evaluate_mode']

  def test_if_mode(self):
    return 'test_if' in self._opts['evaluate_mode']

  def test_dg_mode(self):
    return 'test_dg' in self._opts['evaluate_mode']

  def instance_mode(self):
    return 'instance' in self._opts['evaluate_mode']

  def oneshot_mode(self):
    return 'oneshot' in self._opts['evaluate_mode']

  def create_data_subset_mode(self):
    return 'create_data_subset' in self._opts['evaluate_mode']

  def _is_eval_batch(self, batch):
    """
    If using PC with recall path, then we need to do many iterations of recall learning, before an 'evaluation'
    So, check if PC is ready for evaluation, otherwise, consider it an 'evaluation' batch.
    """
    if self._component.get_pc() is None:
      return True

    if not self._component.get_pc().use_nn_in_pr_path():
      return True

    # PC with recall path --> must be on num_repeats
    if (batch + 1) % self._opts['num_repeats'] == 0:
      return True

    return False

  def _is_decoding_vc_at_vc(self):
    return self._is_using_visualise_vc()

  def _is_decoding_pc_at_dg(self):
    if self._hparams.pc_type != 'none':
      if self._hparams.dg_type == 'fc':
        return True
    return False

  def _is_decoding_pc_at_vc(self):
    if self._hparams.pc_type != 'none':
      if self._hparams.dg_type != 'stub':
        if not self._hparams.use_interest_filter:
          return True
    return False

  def _is_decoding_if_at_vc(self):
    return self._is_using_if_at_vc()

  def _generate_datasets(self):
    """Override in child classes with your options"""
    same_train_and_test = UseTrainForTest.NO

    # some modes need same train and test
    if self.instance_mode():
      same_train_and_test = UseTrainForTest.IDENTICAL  # UseTrainForTest.SHUFFLED

    # option to override regardless
    if self._opts['evaluate_supermode'] == 'same_train_and_test':
      same_train_and_test = UseTrainForTest.IDENTICAL  # UseTrainForTest.SHUFFLED

    degrade_test = (self._opts['degrade_step'] == 'test')
    noise_test = (self._opts['noise_step'] == 'test')

    # Temporary fix for mismatched train/test inputs & labels
    # TODO(@abdel): Investigate this; as PAGI Decoder shouldn't be triggering the iterator
    additional_decode = 0
    if self._is_decoding_pc_at_dg():
      additional_decode += 1

    test_recurse_iterations = self._opts['recurse_iterations']

    if self._replay_mode():
      test_recurse_iterations += self._opts['num_replays'] * self._opts['recurse_iterations']
      print('total recursions:', test_recurse_iterations)

    train_dataset, test_dataset = self._gen_datasets_with_options(self._opts['train_classes'],
                                                                  self._opts['test_classes'],
                                                                  is_superclass=self._opts['superclass'],
                                                                  class_proportion=self._opts['class_proportion'],
                                                                  degrade_test=degrade_test,
                                                                  degrade_type=self._opts['degrade_type'],        # only relevant if degrade_test = True
                                                                  degrade_val=self._opts['degrade_value'],        # only relevant if degrade_test = True
                                                                  degrade_factor=self._opts['degrade_factor'],
                                                                  noise_test=noise_test,
                                                                  noise_type=self._opts['noise_type'],
                                                                  noise_factor=self._opts['noise_factor'],
                                                                  recurse_train=self._is_train_recursive(),
                                                                  recurse_test=self._is_inference_recursive(),
                                                                  num_batch_repeats=self._opts['num_repeats'],
                                                                  # recurse_iterations=self._opts['recurse_iterations'],
                                                                  recurse_iterations=test_recurse_iterations,
                                                                  additional_test_decodes=1,
                                                                  evaluate_step=self._opts['evaluate'],
                                                                  use_trainset_for_tests=same_train_and_test,
                                                                  invert_images=self._opts['invert_images'],
                                                                  min_val=self._opts['min_val'])
    return train_dataset, test_dataset

  def _create_dataset(self):
    if self._is_omniglot_lake():
      if self._dataset_type.__name__ == OmniglotLakeDataset.__name__:
        self._dataset = self._dataset_type(self._dataset_location,
                                           self._hparams.batch_size,
                                           self._opts['test_classes'],
                                           self.instance_mode())
      elif self._dataset_type.__name__ == OmniglotLakeRunsDataset.__name__:
        self._dataset = self._dataset_type(self._dataset_location,
                                           self._hparams.batch_size)
      elif self._dataset_type.__name__ == OmniglotUnseenOneShotDataset.__name__:
        self._dataset = self._dataset_type(self._dataset_location,
                                           self._hparams.batch_size)
      else:
        self._dataset = self._dataset_type(self._dataset_location)
    else:
      self._dataset = self._dataset_type(self._dataset_location)

  def _setup_recursive_train_modes(self, batch_type):
    """ Set the appropriate mode depending on batch type.
    This is only called when recursive training """

    mode = 'training'
    # If each component is in encoding mode
    if all(v == 'encoding' for v in batch_type.values()):
      mode = 'inference'
    return mode

  def run(self, num_batches, evaluate, train=True):
    super().run(num_batches=num_batches, evaluate=evaluate, train=train)

    # this is here because we want it to execute at the very end of all batches (training or evaluation)
    if len(self._total_losses.keys()) > 0:
      print("\n--------- Averages for all batches: ----------")
      for accuracy_type, vals in self._total_losses.items():
        av = np.mean(vals, dtype=np.float64)
        print("\t{}: {}     (length={})".format(accuracy_type, av, len(vals)))
        logger_utils.log_metric("av__{}".format(accuracy_type), av)

      # print as comma separated list for import into a spreadsheet
      # headings
      for accuracy_type, vals in self._total_losses.items():
        print("{}, ".format(accuracy_type), end='')
      print('\n')
      # values
      for accuracy_type, vals in self._total_losses.items():
        av = np.mean(vals, dtype=np.float64)
        print("{}, ".format(av), end='')
      print('\n')

  def _replay_mode(self):
    return 'replay' in self._opts['evaluate_mode']

  def _replay_preprocess(self, inputs, labels):
    if not isinstance(inputs, np.ndarray):
      inputs = np.array(inputs)
      labels = np.array(labels)
      inputs = (inputs - np.min(inputs)) / (np.max(inputs) - np.min(inputs))
    return inputs, labels

  def _build_replay_dataset(self):
    return self._replay_mode() and self._replay_step in list(range(self._opts['num_replays']))

  def _consolidation_mode(self):
    return self._replay_mode() and not self._build_replay_dataset()

  def _setup_train_feed_dict(self, batch_type, training_handle):
    feed_dict = super()._setup_train_feed_dict(batch_type, training_handle)

    if self._consolidation_mode():
      print('Consolidating memories...')

      assert len(self._all_replay_inputs) == len(self._all_replay_labels)

      import os
      import matplotlib.pyplot as plt
      plt.switch_backend('agg')

      print('DEBUG: Exporting recalled images...')

      for i, (image, label) in enumerate(zip(self._all_replay_inputs, self._all_replay_labels)):
        image = np.squeeze(image, axis=2)
        label_idx = np.argmax(label)

        label_real = self._dataset.eval_classes[label_idx]

        plt.imshow(image, cmap='binary', vmin=0, vmax=1)

        filetype = 'png'
        filename = 'final_' + str(i) + '_' + str(label_real) + '.' + filetype
        filepath = os.path.join(self._summary_dir, filename)
        plt.savefig(filepath, dpi=300, format=filetype)


      random_sample = True
      if random_sample:
        size = len(self._all_replay_inputs)
        replay_inputs, replay_labels = self._replay_preprocess(self._all_replay_inputs, self._all_replay_labels)

        batch_inputs = []
        batch_labels = []

        for i in range(self._hparams.batch_size):
          idx = np.random.choice(np.arange(size), 1, replace=False)[0]
          batch_inputs.append(replay_inputs[idx])
          batch_labels.append(replay_labels[idx])

        batch_inputs = np.array(batch_inputs)
        batch_labels = np.array(batch_labels)
      else:
        batch_inputs = np.array(self._all_replay_inputs)
        batch_labels = np.array(self._all_replay_labels)

      print(batch_inputs.shape, batch_labels.shape)

      feed_dict.update({
          self._component.get_dual().get_pl('replay'): True,

          self._component.get_dual().get_pl('replay_inputs'): batch_inputs,
          self._component.get_dual().get_pl('replay_labels'): batch_labels
      })

    return feed_dict

  def training(self, training_handle, training_step, training_fetches=None):
    """The training procedure within the batch loop"""

    self._replay_step = training_step

    # If we're in replay mode, and this is the first step of the run, then build the replay dataset first
    if self._build_replay_dataset():
      print('Building Replay Dataset...')

      print('# samples', len(self._all_replay_inputs))

      fetched = {}
      batch_type = self._setup_train_batch_types()
      feed_dict = self._setup_train_feed_dict(batch_type, training_handle)

      # Trigger the iterator since we're skipping a training step
      training_fetches = ({'labels': self._labels})
      self._session.run(training_fetches, feed_dict)

      # TODO: Reset LTM back to checkpoint here

      return feed_dict, fetched

    # re-initialise variables if we're starting a new run
    if self._is_eval_batch(training_step - 1) and not self._replay_mode():  # previous step was an 'evaluation' step
      self._reinitialize_networks()

    self._training_features = {}

    if training_fetches is None:
      training_fetches = {}

    training_fetches.update({'labels': self._labels})
    feed_dict, fetched = super().training(training_handle, training_step, training_fetches)

    self._training_features = self._extract_features(fetched)

    if self._component.is_build_pc():
      self._training_features['pc'] = self._component.get_pc().get_input('training')      # target output is value to be memorised (the training input)
      # self._training_features['pc_in'] = self._component.get_pc().get_input('encoding')   # NOTE: this is the output of the PR on the training set
      self._training_features['pc_in'] = self._component.get_pc().get_input('training')   # NOTE: this is the target (provided by DG), this is not the PR output because it is in 'training' mode.

    logging.debug("**********>> Training: Batch={},  Training labels = {}".format(training_step, self._training_features['labels'][0]))

    input_images = self._component.get_vc().get_inputs()
    self._prep_for_summaries_after_training(input_images)

    return feed_dict, fetched

  def _complete_pattern(self, feed_dict, training_handle, test_handle, test_step):
    """Shows component new examples to find 'matches' with the train batch."""

    # 1) Preparations
    # --------------------------------------------------------------
    losses = {}

    target_inputs, testing_feed_dict = self._get_target_switch_to_test(feed_dict, training_handle, test_handle)
    testing_feed_dict = self._set_degrade_options(testing_feed_dict)

    # Don't bother recursions in Hopfield while we're learning the 'fc network' to map VC to PC
    # Note: we still need to do this 'evaluation' step

    if self._is_eval_batch(test_step) or self._build_replay_dataset():
      self._opts['test_recurse'] = self._test_recurse_opts
    else:
      self._opts['test_recurse'] = False

    if self._consolidation_mode():
      testing_feed_dict.update({
          self._component.get_dual().get_pl('replay'): False,
          self._component.get_pc().get_dual().get_pl('random_recall'): False
      })

    # 2) Run AMTL on test set (when enabled, will get PC completion of input image)
    # --------------------------------------------------------------
    testing_fetches = {}
    testing_fetches.update(
        {
            'labels': self._labels,
            'test_inputs': self._inputs
        }
    )

    threshold = 100
    use_threshold = True
    big_loop = True
    big_loop_done = False
    random_recall = True

    from pagi.utils.np_utils import np_noise_salt_and_pepper

    print('# samples:', len(self._all_replay_inputs))

    if self._build_replay_dataset():
      vc_encoding, _ = self._component.get_signal('vc')
      vc_encoding_shape = vc_encoding.get_shape().as_list()

      random_noise_shape = self._component.get_pc().get_dual().get_pl('random_noise').get_shape().as_list()

      random_noise = np.random.uniform(-1, 1, random_noise_shape)
      # random_noise = np_noise_salt_and_pepper(random_noise, rate=1.0)
      # random_noise = np.random.normal(size=random_noise_shape)

      print('Random noise =', random_noise_shape, np.min(random_noise), np.max(random_noise))

      if big_loop and self._replay_inputs:
        print('Step =', test_step, '- Big Loop')

        batch_inputs, batch_labels = self._replay_preprocess(self._replay_inputs, self._replay_labels)

        testing_feed_dict.update({
            self._component.get_dual().get_pl('replay'): True,
            self._component.get_pc().get_dual().get_pl('random_recall'): True,
            self._component.get_pc().get_dual().get_pl('use_inhibition'): True,
            self._component.get_pc().get_dual().get_pl('random_noise'): random_noise,
            self._component.get_dual().get_pl('replay_inputs'): batch_inputs,
            self._component.get_dual().get_pl('replay_labels'): batch_labels
        })

        big_loop_done = True
      elif random_recall:
        inhibition = np.zeros(vc_encoding_shape)

        print('Step =', test_step, '- Random Recall')

        testing_feed_dict.update({
            self._component.get_pc().get_dual().get_pl('random_recall'): True,
            self._component.get_pc().get_dual().get_pl('use_inhibition'): False,
            self._component.get_pc().get_dual().get_pl('random_noise'): random_noise,
            self._component.get_pc().get_dual().get_pl('inhibition'): inhibition
        })

      self._replay_inputs = []
      self._replay_labels = []

    logging.debug("**********>> Testing: Batch={}".format(test_step))
    testing_fetched = self._inference(test_step, testing_feed_dict, testing_fetches)

    self._testing_features = self._extract_features(testing_fetched)
    self._test_inputs = testing_fetched['test_inputs']

    if self._build_replay_dataset():
      replay_inputs = np.reshape(testing_fetched['pc']['ec_out_raw'], self._dataset.shape)
      replay_images = replay_inputs

      replay_labels = testing_fetched['ll_pc']['preds']

      for i, (image, label) in enumerate(zip(replay_inputs, replay_labels)):
        append = False

        if use_threshold and np.sum(image) > threshold:
          # If not in big loop, always append
          if not big_loop:
            append = True

          # If in big loop, only append when big loop is done
          elif big_loop and big_loop_done:
            append = True

          if self._all_replay_labels:
            append = False
            if np.argmax(replay_labels[i]) not in np.argmax(np.array(self._all_replay_labels), axis=1)[:]:
              append = True
        elif not use_threshold:
          append = True

        if append:
          self._all_replay_inputs.append(replay_inputs[i])
          self._all_replay_labels.append(replay_labels[i])

          print('Sample # =', i, 'Label = ', np.max(label), np.argmax(label))

        self._replay_inputs.append(replay_inputs[i])
        self._replay_labels.append(replay_labels[i])

      import os
      import matplotlib.pyplot as plt
      plt.switch_backend('agg')

      print('DEBUG: Exporting recalled images...')

      for i, (image, label) in enumerate(zip(replay_images, replay_labels)):
        image = np.squeeze(image, axis=2)
        label_idx = np.argmax(label)

        label_real = self._dataset.eval_classes[label_idx]

        plt.imshow(image, cmap='binary', vmin=0, vmax=1)

        filetype = 'png'
        filename = str(self._replay_step) + '_replay_' + str(i) + '_' + str(label_real) + '.' + filetype
        filepath = os.path.join(self._summary_dir, filename)
        plt.savefig(filepath, dpi=300, format=filetype)

    logging.debug("          --------> Batch={},  Testing labels = {}".format(test_step, self._testing_features['labels'][0]))

    if not self._is_eval_batch(test_step):
      return losses

    summarise = True
    if self._hparams.summarize_level == SummarizeLevels.OFF.value:
      summarise = False

    # 3) Visualise VC encodings in Image space (useful for hierarchical VC)
    # --------------------------------------------------------------
    vc_encoding_test = self._testing_features['vc']
    test_labels = self._testing_features['labels']

    if self._opts['visualise_vc']:
      self._decoder(test_step, 'vc', 'vc', vc_encoding_test, testing_feed_dict, summarise=summarise)

    # 4) Visualise Interest Filter encodings in Image space
    # --------------------------------------------------------------
    if self.test_if_mode() and self._is_using_if_at_vc():
      me = self._component.get_interest_filter_masked_encodings()
      pe = self._component.get_interest_filter_positional_encodings()
      self._decoder(test_step, 'if_masked_encodings', 'vc', me, testing_feed_dict, summarise=summarise)
      self._decoder(test_step, 'if_positional_encodings', 'vc', pe, testing_feed_dict, summarise=summarise)

    # 5) Analyse VC
    # --------------------------------------------------------------
    if self.test_vc_mode():
      vc_encoding_train = self._training_features['vc']
      train_labels = self._training_features['labels']

      self._vc_overlap = {}
      compute_overlap(self._vc_overlap, vc_encoding_train, train_labels, vc_encoding_test, test_labels,
                      per_label=self._is_overlap_per_label)

      losses['vc_accuracy'] = self._vc_overlap['accuracy']
      losses['vc_confusion'] = self._vc_overlap['confusion']
      self._report_average_metric('test_vc_accuracy', self._vc_overlap['accuracy'])

      # if testing Interest Filter as well, we also want to see the vc component overlap before interest filtering
      if self.test_if_mode():
        vc_core_encoding_train = self._training_features['vc_core_hidden']
        vc_core_encoding_test = self._testing_features['vc_core_hidden']
        train_labels = self._training_features['labels']

        self._vc_core_overlap = {}
        compute_overlap(self._vc_core_overlap, vc_core_encoding_train, train_labels, vc_core_encoding_test, test_labels,
                        per_label=self._is_overlap_per_label)

        losses['vc_core_accuracy'] = self._vc_core_overlap['accuracy']
        losses['vc_core_confusion'] = self._vc_core_overlap['confusion']
        self._report_average_metric('test_vc_core_accuracy', self._vc_core_overlap['accuracy'])

    # 6) Analyse DG
    # --------------------------------------------------------------
    if self.test_dg_mode():
      dg_encoding_train = self._training_features['dg_hidden']
      train_labels = self._training_features['labels']

      self._dg_overlap = {}
      # dg_as_binary = np.greater(dg_encoding_train, 0.0).astype(float)

      compute_overlap(self._dg_overlap,
                      dg_encoding_train, train_labels,
                      None, None,
                      per_label=False)

      self._dg_overlap_cumulative.append(self._dg_overlap['inter'])

    # 7) Analyse whole AMTL for instance or oneshot mode
    # --------------------------------------------------------------
    # express PC completion decoded through DG then VC (if possible)
    # if sub components present, get values, otherwise set to none
    # this makes it flexible, it will work and populate whatever it can

    if self.instance_mode() or self.oneshot_mode():
      if not self._component.is_build_dg() and not self._component.is_build_pc():
        raise RuntimeError("You need both PC and DG for running `oneshot` or `fewshot` as intended.")

    if 'simple' not in self._opts['evaluate_mode']:
      pc_completion = None
      pc_at_dg = None
      pc_at_vc = None
      pc_in = None

      if self._component.get_pc() is not None:
        pc_completion = self._component.get_pc().get_decoding()                              # equiv to dg hidden
        pc_in = self._component.get_pc().get_input("encoding")          # the output of cue_nn, input to PC itself

        # If not using DG, feed PC decoding directly to VC
        pc_at_vc_input = pc_completion

        if self._is_decoding_pc_at_dg():
          pc_at_dg = self._decoder(test_step, 'pc', 'dg', pc_completion, testing_feed_dict,
                                   summarise=summarise)  # equiv to dg recon/vc hidden
          pc_at_vc_input = pc_at_dg  # Feed DG decoding to VC, instead of PC

        if self._is_decoding_pc_at_vc():
          # this doesn't make much sense if we are using the interest filter (and dimensions don't match)
          if not self._hparams.use_interest_filter:
            pc_at_vc = self._decoder(test_step, 'pc', 'vc', pc_at_vc_input, testing_feed_dict,
                                     summarise=summarise)     # equiv to vc recon

      # 8) Analyse classification performance with and without AMTL
      # --------------------------------------------------------------
      if self._component.is_build_ll_vc():
        losses['ll_vc_accuracy'] = self._component.get_ll_vc().get_values('accuracy')
        losses['ll_vc_accuracy_unseen'] = self._component.get_ll_vc().get_values('accuracy_unseen')

        self._report_average_metric('ll_vc_accuracy', losses['ll_vc_accuracy'])
        self._report_average_metric('ll_vc_accuracy_unseen', losses['ll_vc_accuracy_unseen'])

      if self._component.is_build_ll_pc():
        losses['ll_pc_accuracy'] = self._component.get_ll_pc().get_values('accuracy')
        losses['ll_pc_accuracy_unseen'] = self._component.get_ll_pc().get_values('accuracy_unseen')

        self._report_average_metric('ll_pc_accuracy', losses['ll_pc_accuracy'])
        self._report_average_metric('ll_pc_accuracy_unseen', losses['ll_pc_accuracy_unseen'])

<<<<<<< HEAD
      if self._component.is_build_ll_ensemble():
        losses['ll_ensemble_accuracy'] = self._component.get_values('ensemble_accuracy')
        losses['ll_ensemble_accuracy_unseen'] = self._component.get_values('ensemble_accuracy_unseen')

        self._report_average_metric('ll_ensemble_accuracy', losses['ll_ensemble_accuracy'])
        self._report_average_metric('ll_ensemble_accuracy_unseen', losses['ll_ensemble_accuracy_unseen'])
=======
      if self._component.get_pc().use_pm_raw is True:
        vc_input = self._component.get_vc().get_inputs()
        ec_out_raw = self._component.get_pc().get_ec_out_raw()

        vc_input_flat = np.reshape(vc_input, [vc_input.shape[0], np.prod(vc_input.shape[1:])])
        ec_out_raw_flat = np.reshape(ec_out_raw, [ec_out_raw.shape[0], np.prod(ec_out_raw.shape[1:])])

        pm_raw_mse = np.square(vc_input_flat - ec_out_raw_flat).mean()
        pm_raw_mhd = mod_hausdorff_distance(vc_input_flat, ec_out_raw_flat)

        losses['acc_mse_pm_raw'] = pm_raw_mse
        losses['acc_mhd_pm_raw'] = pm_raw_mhd

        self._report_average_metric('acc_mse_pm_raw', pm_raw_mse)
        self._report_average_metric('acc_mhd_pm_raw', pm_raw_mhd)
>>>>>>> 011b7d6e

      modes = self._opts['evaluate_mode']
      self._compute_few_shot_metrics(losses, modes, pc_in, pc_completion, pc_at_dg, pc_at_vc)
      self._prep_for_summaries_after_completion(self._test_inputs,
                                                with_comparison_images=self._add_comparison_images)    # prepare for more comprehensive summaries

      if pc_at_vc is not None:
        losses['loss_pc_at_vc'] = np.square(self._test_inputs - pc_at_vc).mean()

    return losses

  def _on_after_evaluate(self, results, batch):
    if 'simple' in self._opts['evaluate_mode']:
      return

    console = True
    matching_matrix_keys = [match_mse_key, match_mse_tf_key, match_olap_key, match_olap_tf_key]
    matching_accuracies_keys = [match_acc_mse_key, match_acc_mse_tf_key, match_acc_olap_key, match_acc_olap_tf_key]
    sum_ambiguous_keys = [sum_ambiguous_mse_key, sum_ambiguous_mse_tf_key, sum_ambiguous_olap_key, sum_ambiguous_olap_tf_key]

    if self.create_data_subset_mode():
      self._create_data_subset()

    # 0) logs that match 'after training' logs, to show training vs testing losses
    if self._component.get_pc():
      pc = self._component.get_pc()
      loss_pc = pc.get_loss()
      loss_pm = 0
      loss_pm_raw = 0
      loss_pr = 0

      # variable names
      output = '|PC Losses (memorise'
      if pc.use_input_cue:
        loss_pr = pc.get_loss_pr()
        output = output + ', PR'
      if pc.use_pm or pc.use_pm_raw:
        loss_pm, loss_pm_raw = pc.get_losses_pm()
        output = output + ', PM, PM_raw'

      # values
      output = output + ') = ('
      output = output + '{:.2f}'.format(loss_pc)
      if pc.use_input_cue:
        output = output + ', {:.2f}'.format(loss_pr)
      if pc.use_pm or pc.use_pm_raw:
        output = output + ', {:.2f}, {:.2f}'.format(loss_pm, loss_pm_raw)
      output = output + ')|'

      if (batch+1) % self._logging_freq == 0:
        logging.info(output)

    # print("Train Labels: " + str(self._training_features['labels']))
    # print("Test Labels: " + str(self._testing_features['labels']))

    if not self._is_eval_batch(batch):
      return

    # setup some structures for following sections
    skip_console = matching_matrix_keys + matching_accuracies_keys + sum_ambiguous_keys
    skip_logging = skip_console + ['vc_confusion', 'vc_core_confusion']
    skip_summaries = skip_console + skip_logging

    if self._is_omniglot_lake() and self._component.batch_size() > 15:
      skip_console.extend(['vc_confusion', 'vc_core_confusion'])        # too many classes to make this legible

    # 1) print metrics to console
    # ------------------------------------------------------------
    # console
    if console:

      print("Train Labels: " + str(self._training_features['labels']))
      print("Test Labels: " + str(self._testing_features['labels']))

      print("\n--------- General Metrics -----------")
      np.set_printoptions(threshold=np.inf)
      for metric, metric_value in results.items():
        if metric not in skip_console:
          print("\t{0} : {1}".format(metric, metric_value))

      print("\n--------- Oneshot/Lake Metrics (i.e. PC fed back through AMTL) -----------")
      for matching_accuracies_key in matching_accuracies_keys:    # for different comparison types
        matching_accuracies = results[matching_accuracies_key]
        for accuracy_type, val in matching_accuracies.items():    # for different features
          print("\t{}_{} : {:.3f}".format(matching_accuracies_key, accuracy_type, val))

      for sum_ambiguous_key in sum_ambiguous_keys:   # for different comparison types
        sum_ambiguous = results[sum_ambiguous_key]
        for sum_ambiguous_type, val in sum_ambiguous.items():   # for different feature types
          print("\t{}_{} : {:.3f}".format(sum_ambiguous_key, sum_ambiguous_type, val))

      if self.test_dg_mode():
        if 'inter' in self._dg_overlap:
          inter = self._dg_overlap['inter']
          print("\n------- Test DG Orthogonality -------")
          print("Max possible overlap = {}".format(self._hparams.dg_fc_sparsity))
          print_simple_stats(inter, 'DG-Inter', verbose=True)
          print_simple_stats(inter, 'DG-Inter normed', verbose=True, normalise_by=self._hparams.dg_fc_sparsity)
          #print('DG Olap cum. ', self._dg_overlap_cumulative)
          print_simple_stats(self._dg_overlap_cumulative, 'Cum. DG-Inter', verbose=True)

      if self.test_vc_mode():
        print("\n------- Test VC  -------")
        print_simple_stats(self._vc_overlap['accuracy_margin'], 'Accuracy Margin', verbose=True)
        print_simple_stats(self._vc_overlap['inter'], 'Inter', verbose=True)
        print_simple_stats(self._vc_overlap['intra'], 'Intra', verbose=True)

        if self.test_if_mode():
          print("\n------- Test VC Core  -------")
          print_simple_stats(self._vc_core_overlap['accuracy_margin'], 'Accuracy Margin', verbose=True)
          print_simple_stats(self._vc_core_overlap['inter'], 'Inter', verbose=True)

    # 2) logs for tabulating results (i.e. mlflow)
    # ------------------------------------------------------------
    # the few shot metrics
    for metric, metric_value in results.items():
      if metric not in skip_logging:
        logger_utils.log_metrics({metric: metric_value})

    # and other values for testing
    if self._component.get_pc() is not None and self._component.get_pc().use_input_cue:
      if loss_pr is not None:
        logger_utils.log_metric('loss_recall_test', loss_pr)
        logger_utils.log_metric('loss_recall_train', self._train_loss_pr)

      # if final value for a run, then we want to see what it is, and the average for all runs
      if self._is_eval_batch(batch):
        if loss_pr is not None:
          self._report_average_metric('loss_recall_test', loss_pr)
          self._report_average_metric('loss_recall_train', self._train_loss_pr)

      # the Oneshot/Lake results (i.e. after output from pc calc match at different levels of architecture)
      for matching_accuracies_key in matching_accuracies_keys:  # for different comparison types
        matching_accuracies = results[matching_accuracies_key]
        for accuracy_type, val in matching_accuracies.items():  # for different features
          logger_utils.log_metric("{}".format(matching_accuracies_key), val)

      for sum_ambiguous_key in sum_ambiguous_keys:              # for different comparison types
        sum_ambiguous = results[sum_ambiguous_key]
        for sum_ambiguous_type, val in sum_ambiguous.items():   # for different features
          logger_utils.log_metric("{}".format(sum_ambiguous_type), val)

    # 3) summaries
    # ------------------------------------------------------------
    if self._summarize:

      # ---- Test VC Summaries
      summary = tf.Summary()
      if self.test_vc_mode():
        summary = self._add_test_vc_summaries(self._vc_overlap, batch)
        self._writer.add_summary(summary, batch)

        # If also test Interest Filter, see vc core olap (the SCAE before Interest Filter and pooling, norming etc)
        if self.test_if_mode():
          summary = self._add_test_vc_summaries(self._vc_core_overlap, batch, fig_scope="core")
          self._writer.add_summary(summary, batch)

      # ---- Test DG Summaries
      if self.test_dg_mode():
        summary = self._add_test_dg_summaries(self._dg_overlap, batch)
        self._writer.add_summary(summary, batch)

      # ---- Lake test results
      # even if not running oneshot or instance modes, workflow records what it can, so just print what's available

      self._add_completion_summary(summary, batch)  # big table of characters and images at every stage in AMTL

      # images of comparison metrics (few shot and instance tests)
      if match_mse_key in results:
        matching_matrices = results.pop(match_mse_key)

        # remove but ignore the olap one
        if match_olap_key in results:
          results.pop(match_olap_key)

        logging.debug(matching_matrices.keys())
        accuracy_metrics = ['truth', 'dg_hidden', 'dg_recon', 'vc_recon']

        matrices = []
        present_features = []
        for feature, matrix in matching_matrices.items():
          if feature not in accuracy_metrics:
            continue
          matrices.append(matrix)
          present_features.append(feature)

        matrices_4d = np.expand_dims(np.array(matrices), axis=3)
        image_utils.arbitrary_image_summary(summary, matrices_4d,
                                            name=self._component.name + '/few-shot-summaries/' + 'matching_matrices',
                                            image_names=present_features)

      # all the metrics added to losses[] (called results here) at different stages
      for metric, metric_value in results.items():
        if metric in skip_summaries:
          continue
        summary.value.add(tag=self._component.name + '/few-shot-summaries/' + metric, simple_value=metric_value)

      self._writer.add_summary(summary, batch)
      self._writer.flush()

  def _create_data_subset(self):
    # if the overlap main modes are: mu_intra, and mu_inter, with mu_intra > mu_inter
    # and a good point in between is T, then T is threshold to separate good and bad samples Si, from the batch, B
    # THEN: only keep if:    min(overlap_intra(Si, B)) > T and max(overlap_inter(Si, B)) < T

    thresh = 60
    margin = 0

    def overlap_test_thresh(idx, vals, labels):
      overlap_intra, overlap_inter = overlap_sample_batch(idx, vals, labels, vals_test, labels_test)
      keep = (np.max(overlap_intra) > thresh + margin) and (np.max(overlap_inter) < thresh - margin)
      return keep

    def overlap_test_error(idx, vals, labels, vals_test, labels_test):
      overlap_intra, overlap_inter = overlap_sample_batch(idx, vals, labels, vals_test, labels_test)
      return np.max(overlap_intra) > np.max(overlap_inter)

    vals_train, labels_train = self._training_features['vc'], self._training_features['labels']
    vals_test, labels_test = self._testing_features['vc'], self._testing_features['labels']

    filename = './data/mnist_recordset/mnist_subset.tfrecords'
    dataset_shape = self._dataset.shape  # [-1, 28, 28, 1]
    data_utils.write_subset(filename, dataset_shape,
                            vals_train, labels_train,
                            vals_test, labels_test,
                            keep_fn=overlap_test_error)

  def _prep_for_summaries_core(self, input_images, batch_type):
    """ Add main EpisodicComponent signals to list for later use by summary """

    _, vc_input_shape = self._component.get_signal('vc_input')
    self._summary_images['vc_input_' + batch_type] = ('vc_input', input_images, vc_input_shape)

    # vc = self._component.get_vc().get_encoding()
    vc = self._component.get_vc_encoding()  # pooled and normed (if use vc direct pooling, we get the unpooled encoding)
    _, vc_shape = self._component.get_signal('vc')
    self._summary_images['vc_' + batch_type] = ('vc', vc, vc_shape)

    if self._component.get_pc() is not None:
      pc_input_direct = self._component.get_pc().get_input(batch_type)  # 'training' will be target from DG (-1, 1), 'encoding' will be PR output (0, 1)
      _, pc_input_shape = self._component.get_signal('pc_input')
      self._summary_images['pc_in_' + batch_type] = ('pc_input', pc_input_direct, pc_input_shape)

  def _prep_for_summaries_after_training(self, input_images):
    #       0. Training Input
    #       1. Training VC Output
    #       2. Training PC Input (if pc)
    self._summary_images.clear()
    self._prep_for_summaries_core(input_images, 'training')

  def _prep_for_summaries_after_completion(self, input_images, with_comparison_images=True):
    #       3. Encoding Input
    #       4. Encoding VC Output
    #       5. Encoding PC Input (if pc)
    #       6. Encoding PC Output (if pc)

    self._prep_for_summaries_core(input_images, 'encoding')

    batch_size = self._component.batch_size()
    test_labels = self._testing_features['labels']
    train_labels = self._training_features['labels']

    if with_comparison_images:
      create_and_add_comparison_image(self._summary_images, batch_size, name='vc_ovlap',
                                      train_key='vc_training', test_key='vc_encoding',
                                      use_mse=False, k=-1, train_labels=train_labels, test_labels=test_labels)

    if self._component.get_pc() is not None:

      pc = self._component.get_pc().get_decoding()
      _, pc_shape = self._component.get_signal('pc')
      self._summary_images['pc_encoding'] = ('pc', pc, pc_shape)

      if with_comparison_images:
        create_and_add_comparison_image(self._summary_images, batch_size, name='pc_in_mse',
                                        train_key='pc_in_training', test_key='pc_in_encoding',
                                        use_mse=True, k=-1, train_labels=train_labels, test_labels=test_labels)

        create_and_add_comparison_image(self._summary_images, batch_size, name='pc_in_tf_mse',
                                        train_key='pc_in_encoding', test_key='pc_in_training',
                                        use_mse=True, k=-1, train_labels=train_labels, test_labels=test_labels)

        # create_and_add_comparison_image(self._summary_images, batch_size, name='pc_out_ovlap',
        #                                 train_key='pc_in_training', test_key='pc_encoding',
        #                                 use_mse=True, k=-1, train_labels=train_labels, test_labels=test_labels)

        # create_and_add_comparison_image(self._summary_images, batch_size, name='pc_out_mse',
        #                                 train_key='pc_in_training', test_key='pc_encoding',
        #                                 use_mse=True, k=-1, train_labels=train_labels, test_labels=test_labels)

      if self._component.get_pc().use_pm_raw is True:
        ec_out_raw = self._component.get_pc().get_ec_out_raw()
        _, ec_out_raw_shape = self._component.get_signal('ec_out_raw')
        self._summary_images['ec_out_raw'] = ('ec_out_raw', ec_out_raw, ec_out_raw_shape)

      if 'pc_at_vc' in self._testing_features:
        pc_at_vc = self._testing_features['pc_at_vc']
        _, pc_at_vc_shape = self._component.get_signal('vc_input')
        self._summary_images['pc_at_vc'] = ('pc_at_vc', pc_at_vc, pc_at_vc_shape)

  def _add_completion_summary(self, summary, batch):
    """
    Show all the relevant images put in _summary_images by the _prep methods.
    They are collected during training and testing.
    """
    images_names = [
        'vc_input_training',
        # 'vc_training',
        'pc_in_training',
        'vc_input_encoding',
        # 'vc_encoding',      # not very informative
        'pc_in_encoding',
        'pc_encoding',
        'pc_at_vc'      # available when not using interest filter
    ]

    if self._hparams.pc_type != 'hl':
      images_names.remove('pc_in_training')
      images_names.remove('pc_in_encoding')
      images_names.remove('pc_encoding')

    if self._hparams.use_pm:
      images_names += ['ec_out_raw']

    if self._add_comparison_images:
      images_names += [
          'vc_ovlap',
          'pc_in_mse',
          'pc_in_tf_mse',
          'pc_out_mse'
      ]

    summary_images = []
    for image_name in images_names:   # this defines the order
      if image_name in self._summary_images:    # only try to add if it is possible
        summary_images.append(self._summary_images[image_name])

    if self._opts['summarize_completion'] != 'none':
      to_file = (self._opts['summarize_completion'] == 'to_file')
      if self._paper is True:
        add_completion_summary_paper(summary_images, self._summary_dir, batch, to_file)
      else:
        add_completion_summary(summary_images, self._summary_dir, summary, batch, to_file)

  def _compute_few_shot_metrics(self, losses, modes, pc_in, pc_completion, pc_at_dg, pc_at_vc):
    """
    After information flows through AMTL up to PC, then we decode back through the dg and vc.
    Find the best matching sample from the train batch, for each of these stages,
    by comparing with the equivalent signal (given by the 'key' in the features dic)
    i.e. compare test pc completion with the train dg encoding
    @:param losses add the metrics to this list
    @:param mode 'oneshot' or 'instance' (see hyperparams for workflow)
    """

    testing_features = {
      'labels': self._testing_features['labels'],
      'vc': self._testing_features['vc']   # hack, to test just using ff vc, with mse (instead of overlap)
    }
    if pc_completion is not None:
      testing_features['pc'] = pc_completion    # comparison with whole PC including cue_nn
      testing_features['pc_in'] = pc_in         # comparison _without_ PC (but with cue_nn)
    if pc_at_dg is not None:
      testing_features['dg_recon'] = pc_at_dg
    if pc_at_vc is not None:
      testing_features['vc_recon'] = pc_at_vc
      testing_features['pc_at_vc'] = pc_at_vc

    def add_matching_to_averages(matching_matrices_, matching_accuracies_, sum_ambiguous_, keys, prefixes):
      losses[keys[0]] = matching_matrices_
      losses[keys[1]] = matching_accuracies_
      losses[keys[2]] = sum_ambiguous_

      # record loss for the metrics - to report averages later on
      for accuracy_type, val in matching_accuracies_.items():
        if accuracy_type == 'labels':
          continue
        self._report_average_metric('{}_{}'.format(prefixes[0], accuracy_type), val)

      for ambig_type, val in sum_ambiguous_.items():
        self._report_average_metric('{}_{}'.format(prefixes[1], ambig_type), val)

    # matching matrices method (mse on a completion at different levels of hierarchy)
    matching_matrices, matching_accuracies, sum_ambiguous = compute_matching(modes, self._training_features,
                                                                             testing_features, 'mse')
    add_matching_to_averages(matching_matrices, matching_accuracies, sum_ambiguous,
                             keys=[match_mse_key, match_acc_mse_key, sum_ambiguous_mse_key],
                             prefixes=['acc_mse', 'amb_mse'])

    # matching matrices method ----> *Test vs Train (inverse of Lake)*
    matching_matrices, matching_accuracies, sum_ambiguous = compute_matching(modes, testing_features,
                                                                             self._training_features, 'mse')
    add_matching_to_averages(matching_matrices, matching_accuracies, sum_ambiguous,
                             keys=[match_mse_tf_key, match_acc_mse_tf_key, sum_ambiguous_mse_tf_key],
                             prefixes=['acc_mse_tf', 'amb_mse_tf'])

    # matching matrices method (olap on a completion at different levels of hierarchy)
    matching_matrices, matching_accuracies, sum_ambiguous = compute_matching(modes, self._training_features,
                                                                             testing_features, 'overlap')

    add_matching_to_averages(matching_matrices, matching_accuracies, sum_ambiguous,
                             keys=[match_olap_key, match_acc_olap_key, sum_ambiguous_olap_key],
                             prefixes=['acc_olap', 'amb_olap'])

    matching_matrices, matching_accuracies, sum_ambiguous = compute_matching(modes, testing_features, 
                                                                             self._training_features, 'overlap')

    add_matching_to_averages(matching_matrices, matching_accuracies, sum_ambiguous,
                             keys=[match_olap_tf_key, match_acc_olap_tf_key, sum_ambiguous_olap_tf_key],
                             prefixes=['acc_olap_tf', 'amb_olap_tf'])

  def _report_average_metric(self, name, val):
    """
    Report this metric as an average value across batches.
    It is recorded here, and printed at the end of the run.
    """

    logging.debug('report average: ' + name)

    if name not in self._total_losses.keys():
      self._total_losses[name] = []
    self._total_losses[name].append(val)

  def _extract_features(self, fetched):
    """
    dic(key=feature, val=[label 1 value, label 2 value, label 3 value, ......])
      feature can also = 'label' and values are the label names
    """
    features = {
        'labels': fetched['labels']
    }

    if self._component.is_build_dg():
      dg_hidden = self._component.get_dg().get_encoding()
      dg_recon = self._component.get_dg().get_decoding()

      features.update({
          'dg_hidden': dg_hidden,
          'dg_recon': dg_recon
      })

    vc_hidden, vc_recon = self.get_vc_encoding_decoding()
    features.update({
      'vc': vc_hidden,
      'vc_recon': vc_recon
    })

    vc_core_hidden, vc_core_recon = self.get_vc_core_encoding_decoding()
    features.update({
      'vc_core_hidden': vc_core_hidden,
      'vc_core_recon': vc_core_recon
    })

    return features

  def _add_test_dg_summaries(self, results, batch):
    bins = 200

    inter = results['inter']

    # Calc dist stats
    min_inter = np.min(inter)
    max_inter = np.max(inter)

    summary = tf_utils.histogram_summary(tag=self._component.name + '/fs/dg_inter', values=inter,
                                         bins=bins, minimum=min_inter, maximum=max_inter)
    self._writer.add_summary(summary, batch)

    return summary

  def _add_test_vc_summaries(self, results, batch, scope="", fig_scope=""):
    bins = 200
    num_sd = 4.0  # How much spread visible

    if scope != "":
      scope = scope + "_"

    # overlap comparison
    inter = results[scope + 'inter']  # important to pop so that we can add the rest to the summaries easily
    intra = results[scope + 'intra']

    inter_per_label = results.get(scope + 'inter_per_label', {})
    intra_per_label = results.get(scope + 'intra_per_label', {})

    dbug = False
    if dbug:
      # Calc dist stats
      min_inter = np.min(inter)
      max_inter = np.max(inter)
      min_intra = np.min(intra)
      max_intra = np.max(intra)

      print("\n--------- VC Overlap Debugging ----------")
      print("min inter = " + str(min_inter))
      print("min intra = " + str(min_intra))
      print("max inter = " + str(max_inter))
      print("max intra = " + str(max_intra))

    sd_inter = np.std(inter)
    sd_intra = np.std(intra)
    mean_inter = np.mean(inter)
    mean_intra = np.mean(intra)

    # clip at N SD from mean
    min_inter = max(0, mean_inter - num_sd * sd_inter)
    max_inter = mean_inter + num_sd * sd_inter
    min_intra = max(0, mean_intra - num_sd * sd_intra)
    max_intra = mean_intra + num_sd * sd_intra

    # align axes
    align_axes = True
    if align_axes:
      min_inter = min(min_inter, min_intra)
      min_intra = min_inter
      max_inter = max(max_inter, max_intra)
      max_intra = max_inter

    inter_size = len(inter)
    intra_size = len(intra)

    # clip distributions
    inter = np.clip(inter, min_inter, max_inter)
    intra = np.clip(intra, min_intra, max_intra)

    inter_size_removed = inter_size - len(inter)
    intra_size_removed = intra_size - len(intra)

    if dbug:
      print("\n---- histograms ----")
      print("min inter = " + str(min_inter))
      print("min intra = " + str(min_intra))
      print("max inter = " + str(max_inter))
      print("max intra = " + str(max_intra))
      print("Clipped inter={0}, intra={1} points.".format(inter_size_removed, intra_size_removed))

    summary = tf_utils.histogram_summary(tag=self._component.name + '/fs/' + fig_scope + 'vc_inter', values=inter,
                                         bins=bins, minimum=min_inter, maximum=max_inter)
    self._writer.add_summary(summary, batch)

    summary = tf_utils.histogram_summary(tag=self._component.name + '/fs/' + fig_scope + 'vc_intra', values=intra,
                                         bins=bins, minimum=min_intra, maximum=max_intra)
    self._writer.add_summary(summary, batch)

    for label, inter_matrix in inter_per_label.items():
      summary = tf_utils.histogram_summary(tag=self._component.name + '/fs/' + fig_scope + 'vc_inter_per_label/' + str(label),
                                           values=inter_matrix, bins=bins, minimum=min_inter, maximum=max_inter)
      self._writer.add_summary(summary, batch)

    for label, intra_matrix in intra_per_label.items():
      summary = tf_utils.histogram_summary(tag=self._component.name+'/fs/'+fig_scope+'vc_intra_per_label/'+str(label),
                                           values=intra_matrix, bins=bins, minimum=min_intra, maximum=max_intra)
      self._writer.add_summary(summary, batch)

    # and accuracy margin
    accuracy_margin = results[scope + 'accuracy_margin']
    mn = np.min(accuracy_margin)
    mx = np.max(accuracy_margin)
    summary = tf_utils.histogram_summary(tag=self._component.name + '/fs/' + fig_scope + 'vc_acc_margin',
                                         values=accuracy_margin, bins=bins, minimum=mn, maximum=mx)
    self._writer.add_summary(summary, batch)

    return summary

  def get_vc_core_encoding_decoding(self):
    """Get the info of the vc subcomponent itself, not the vc section which can include Interest Filtering etc."""
    if EpisodicComponent.is_vc_hierarchical():
      encoding = self._component.get_vc().get_encoding('vc0')
      decoding = self._component.get_vc().get_decoding('vc0')
    else:
      encoding = self._component.get_vc().get_encoding()
      decoding = self._component.get_vc().get_decoding()

    return encoding, decoding

  def get_vc_encoding_decoding(self):
    """
    Get the output of the entire vc section (not just the vc component)
    i.e. after vc() there is an optional InterestFilter, pooling and potentially other conditioning
    """

    # whichever vc is used internally, before it moves to the next stages, this is the encoding
    encoding = self._component.get_vc_encoding()

    if EpisodicComponent.is_vc_hierarchical():
      decoding = self._component.get_vc().get_decoding('vc0')
    else:
      decoding = self._component.get_vc().get_decoding()

    return encoding, decoding

  def _reinitialize_networks(self):
    if not self._component.is_build_pc():
      return

    outer_scope = self._component.name + '/' + self._component.get_pc().name
    variables = self._component.get_pc().variables_networks(outer_scope)

    if self._component.is_build_ll_pc():
      outer_scope = self._component.name + '/' + self._component.get_ll_pc().name
      variables += self._component.get_ll_pc().variables_networks(outer_scope)

    logging.info('Reinitialise PC network variables: {0}'.format(variables))

    init_nets = tf.variables_initializer(variables)
    self._session.run(init_nets)<|MERGE_RESOLUTION|>--- conflicted
+++ resolved
@@ -701,14 +701,13 @@
         self._report_average_metric('ll_pc_accuracy', losses['ll_pc_accuracy'])
         self._report_average_metric('ll_pc_accuracy_unseen', losses['ll_pc_accuracy_unseen'])
 
-<<<<<<< HEAD
       if self._component.is_build_ll_ensemble():
         losses['ll_ensemble_accuracy'] = self._component.get_values('ensemble_accuracy')
         losses['ll_ensemble_accuracy_unseen'] = self._component.get_values('ensemble_accuracy_unseen')
 
         self._report_average_metric('ll_ensemble_accuracy', losses['ll_ensemble_accuracy'])
         self._report_average_metric('ll_ensemble_accuracy_unseen', losses['ll_ensemble_accuracy_unseen'])
-=======
+        
       if self._component.get_pc().use_pm_raw is True:
         vc_input = self._component.get_vc().get_inputs()
         ec_out_raw = self._component.get_pc().get_ec_out_raw()
@@ -724,7 +723,6 @@
 
         self._report_average_metric('acc_mse_pm_raw', pm_raw_mse)
         self._report_average_metric('acc_mhd_pm_raw', pm_raw_mhd)
->>>>>>> 011b7d6e
 
       modes = self._opts['evaluate_mode']
       self._compute_few_shot_metrics(losses, modes, pc_in, pc_completion, pc_at_dg, pc_at_vc)
